--- conflicted
+++ resolved
@@ -1,12 +1,12 @@
 package com.pi4j.component.potentiometer.microchip;
+
+import java.io.IOException;
+import java.util.Random;
 
 import com.pi4j.component.potentiometer.microchip.impl.MicrochipPotentiometerBase;
 import com.pi4j.io.i2c.I2CBus;
 import com.pi4j.io.i2c.I2CFactory;
 import com.pi4j.io.i2c.I2CFactory.UnsupportedBusNumberException;
-
-import java.io.IOException;
-import java.util.Random;
 
 /*
  * #%L
@@ -146,13 +146,8 @@
 	 * @param args no parameters expected
 	 * @throws IOException If anything goes wrong
 	 */
-<<<<<<< HEAD
-	public static void main(String[] args) throws IOException {
-
-=======
 	public static void main(String[] args) throws UnsupportedBusNumberException, IOException {
-		
->>>>>>> b7736d5e
+
 		// initialize bus
 		final I2CBus bus = I2CFactory.getInstance(I2CBus.BUS_1);
 		try {

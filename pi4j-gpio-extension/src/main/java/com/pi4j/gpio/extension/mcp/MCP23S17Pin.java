--- conflicted
+++ resolved
@@ -34,27 +34,23 @@
  * <http://www.gnu.org/licenses/lgpl-3.0.html>.
  * #L%
  */
+
 /**
  * <p>
- * This GPIO provider implements the MCP23S17 SPI GPIO expansion board as native
- * Pi4J GPIO pins. More information about the board can be found here: *
+ * This GPIO provider implements the MCP23S17 SPI GPIO expansion board as native Pi4J GPIO pins.
+ * More information about the board can be found here: *
  * http://ww1.microchip.com/downloads/en/DeviceDoc/21952b.pdf
  * </p>
  *
  * <p>
  * The MCP23S17 is connected via SPI connection to the Raspberry Pi and provides
- * 16 GPIO pins that can be used for either digital input or digital output
- * pins.
+ * 16 GPIO pins that can be used for either digital input or digital output pins.
  * </p>
  *
  * @author Robert Savage
  *
  */
-<<<<<<< HEAD
-public class MCP23S17Pin {
-=======
 public class MCP23S17Pin extends MCP23X17Pin {
->>>>>>> 0e0f7107
 
     public static final Pin GPIO_A0 = createDigitalPin(1, "GPIO A0");
     public static final Pin GPIO_A1 = createDigitalPin(2, "GPIO A1");
@@ -73,7 +69,6 @@
     public static final Pin GPIO_B6 = createDigitalPin(1064, "GPIO B6");
     public static final Pin GPIO_B7 = createDigitalPin(1128, "GPIO B7");
 
-<<<<<<< HEAD
     public static Pin[] ALL_A_PINS = { MCP23S17Pin.GPIO_A0, MCP23S17Pin.GPIO_A1, MCP23S17Pin.GPIO_A2, MCP23S17Pin.GPIO_A3,
                                        MCP23S17Pin.GPIO_A4, MCP23S17Pin.GPIO_A5, MCP23S17Pin.GPIO_A6, MCP23S17Pin.GPIO_A7 };
 
@@ -89,22 +84,5 @@
         return new PinImpl(MCP23S17GpioProvider.NAME, address, name,
                     EnumSet.of(PinMode.DIGITAL_INPUT, PinMode.DIGITAL_OUTPUT),
                     EnumSet.of(PinPullResistance.PULL_UP, PinPullResistance.OFF));
-=======
-    public static Pin[] ALL_A_PINS = {MCP23S17Pin.GPIO_A0, MCP23S17Pin.GPIO_A1, MCP23S17Pin.GPIO_A2, MCP23S17Pin.GPIO_A3,
-        MCP23S17Pin.GPIO_A4, MCP23S17Pin.GPIO_A5, MCP23S17Pin.GPIO_A6, MCP23S17Pin.GPIO_A7};
-
-    public static Pin[] ALL_B_PINS = {MCP23S17Pin.GPIO_B0, MCP23S17Pin.GPIO_B1, MCP23S17Pin.GPIO_B2, MCP23S17Pin.GPIO_B3,
-        MCP23S17Pin.GPIO_B4, MCP23S17Pin.GPIO_B5, MCP23S17Pin.GPIO_B6, MCP23S17Pin.GPIO_B7};
-
-    public static Pin[] ALL = {MCP23S17Pin.GPIO_A0, MCP23S17Pin.GPIO_A1, MCP23S17Pin.GPIO_A2, MCP23S17Pin.GPIO_A3,
-        MCP23S17Pin.GPIO_A4, MCP23S17Pin.GPIO_A5, MCP23S17Pin.GPIO_A6, MCP23S17Pin.GPIO_A7,
-        MCP23S17Pin.GPIO_B0, MCP23S17Pin.GPIO_B1, MCP23S17Pin.GPIO_B2, MCP23S17Pin.GPIO_B3,
-        MCP23S17Pin.GPIO_B4, MCP23S17Pin.GPIO_B5, MCP23S17Pin.GPIO_B6, MCP23S17Pin.GPIO_B7};
-
-    private static Pin createDigitalPin(int address, String name) {
-        return new PinImpl(MCP23S17GpioProvider.NAME, address, name,
-                EnumSet.of(PinMode.DIGITAL_INPUT, PinMode.DIGITAL_OUTPUT),
-                EnumSet.of(PinPullResistance.PULL_UP, PinPullResistance.OFF));
->>>>>>> 0e0f7107
     }
 }
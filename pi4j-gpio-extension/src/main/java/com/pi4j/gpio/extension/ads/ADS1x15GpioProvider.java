--- conflicted
+++ resolved
@@ -30,15 +30,19 @@
  */
 
 
-import com.pi4j.io.gpio.*;
+import java.io.IOException;
+
+import com.pi4j.io.gpio.GpioPin;
+import com.pi4j.io.gpio.GpioProvider;
+import com.pi4j.io.gpio.GpioProviderBase;
+import com.pi4j.io.gpio.Pin;
+import com.pi4j.io.gpio.PinMode;
 import com.pi4j.io.gpio.event.PinAnalogValueChangeEvent;
 import com.pi4j.io.gpio.event.PinListener;
 import com.pi4j.io.i2c.I2CBus;
 import com.pi4j.io.i2c.I2CDevice;
 import com.pi4j.io.i2c.I2CFactory;
 import com.pi4j.io.i2c.I2CFactory.UnsupportedBusNumberException;
-
-import java.io.IOException;
 
 /**
  * <p>
@@ -193,15 +197,9 @@
     protected double[] cachedValue = { 0, 0, 0, 0 };
 
     // this value defines the sleep time between value reads by the event monitoring thread
-<<<<<<< HEAD
     protected int monitorInterval = DEFAULT_MONITOR_INTERVAL;
 
-    public ADS1x15GpioProvider(int busNumber, int address) throws IOException {
-=======
-    protected int monitorInterval = 100;
-    
     public ADS1x15GpioProvider(int busNumber, int address) throws UnsupportedBusNumberException, IOException {
->>>>>>> b7736d5e
 
         // create I2C communications bus instance
         this(I2CFactory.getInstance(busNumber), address);

--- conflicted
+++ resolved
@@ -38,27 +38,19 @@
  */
 public interface I2CBus {
 
-<<<<<<< HEAD
-    public static final int BUS_0 = 0;
-    public static final int BUS_1 = 1;
-    public static final int BUS_2 = 2;
-    public static final int BUS_3 = 3;
-    public static final int BUS_4 = 4;
-    public static final int BUS_10 = 10;
-    public static final int BUS_11 = 11;
-    public static final int BUS_12 = 12;
-    public static final int BUS_13 = 13;
-    public static final int BUS_14 = 14;
-    public static final int BUS_15 = 15;
-    public static final int BUS_16 = 16;
-    public static final int BUS_17 = 17;
-=======
     int BUS_0 = 0;
     int BUS_1 = 1;
     int BUS_2 = 2;
     int BUS_3 = 3;
     int BUS_4 = 4;
->>>>>>> b7736d5e
+    int BUS_10 = 10;
+    int BUS_11 = 11;
+    int BUS_12 = 12;
+    int BUS_13 = 13;
+    int BUS_14 = 14;
+    int BUS_15 = 15;
+    int BUS_16 = 16;
+    int BUS_17 = 17;
 
     /**
      * Returns i2c device.

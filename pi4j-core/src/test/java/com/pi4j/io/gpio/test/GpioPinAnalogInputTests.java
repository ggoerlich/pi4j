--- conflicted
+++ resolved
@@ -58,13 +58,8 @@
     private static Double pinMonitoredValue;
     private static int eventCounter;
 
-<<<<<<< HEAD
-    @BeforeClass
-    public static void setup() {
-=======
     @Before
     public void setup() {
->>>>>>> 41b2b965
         // create a mock gpio provider and controller
         provider = MockGpioFactory.getMockProvider();
         gpio = MockGpioFactory.getInstance();

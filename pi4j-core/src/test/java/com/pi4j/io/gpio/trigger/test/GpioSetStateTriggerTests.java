--- conflicted
+++ resolved
@@ -51,15 +51,9 @@
     private static GpioPinDigitalOutput outputPin;
     private static GpioSetStateTrigger triggerHigh;
     private static GpioSetStateTrigger triggerLow;
-<<<<<<< HEAD
 
-    @BeforeClass
-    public static void setup() {
-=======
-    
-    @Before 
+    @Before
     public void setup() {
->>>>>>> 41b2b965
         // create a mock gpio provider and controller
         provider = MockGpioFactory.getMockProvider();
         gpio = MockGpioFactory.getInstance();
@@ -76,15 +70,9 @@
         inputPin.addTrigger(triggerHigh);
         inputPin.addTrigger(triggerLow);
     }
-<<<<<<< HEAD
 
-    @AfterClass
-    public static void teardown() {
-=======
-    
-    @After 
+    @After
     public void teardown() {
->>>>>>> 41b2b965
         // remove triggers
         inputPin.removeTrigger(triggerHigh);
         inputPin.removeTrigger(triggerLow);

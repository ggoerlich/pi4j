package com.pi4j.io.gpio.trigger.test;

/*
 * #%L
 * **********************************************************************
 * ORGANIZATION  :  Pi4J
 * PROJECT       :  Pi4J :: Java Library (Core)
 * FILENAME      :  GpioPulseStateTriggerTests.java
 *
 * This file is part of the Pi4J project. More information about
 * this project can be found here:  http://www.pi4j.com/
 * **********************************************************************
 * %%
 * Copyright (C) 2012 - 2016 Pi4J
 * %%
 * This program is free software: you can redistribute it and/or modify
 * it under the terms of the GNU Lesser General Public License as
 * published by the Free Software Foundation, either version 3 of the
 * License, or (at your option) any later version.
 *
 * This program is distributed in the hope that it will be useful,
 * but WITHOUT ANY WARRANTY; without even the implied warranty of
 * MERCHANTABILITY or FITNESS FOR A PARTICULAR PURPOSE.  See the
 * GNU General Lesser Public License for more details.
 *
 * You should have received a copy of the GNU General Lesser Public
 * License along with this program.  If not, see
 * <http://www.gnu.org/licenses/lgpl-3.0.html>.
 * #L%
 */
import static org.junit.Assert.*;

import org.junit.After;
import org.junit.Before;
import org.junit.Test;

import com.pi4j.io.gpio.GpioController;
import com.pi4j.io.gpio.GpioPinDigitalInput;
import com.pi4j.io.gpio.GpioPinDigitalOutput;
import com.pi4j.io.gpio.PinState;
import com.pi4j.io.gpio.test.MockGpioFactory;
import com.pi4j.io.gpio.test.MockGpioProvider;
import com.pi4j.io.gpio.test.MockPin;
import com.pi4j.io.gpio.trigger.GpioPulseStateTrigger;

public class GpioPulseStateTriggerTests {

    private static MockGpioProvider provider;
    private static GpioController gpio;
    private static GpioPinDigitalInput inputPin;
    private static GpioPinDigitalOutput outputPin;
    private static GpioPulseStateTrigger trigger;
<<<<<<< HEAD

    @BeforeClass
    public static void setup() {
=======
    
    @Before 
    public void setup() {
>>>>>>> 41b2b965
        // create a mock gpio provider and controller
        provider = MockGpioFactory.getMockProvider();
        gpio = MockGpioFactory.getInstance();

        // provision pins for testing
        inputPin = gpio.provisionDigitalInputPin(MockPin.DIGITAL_INPUT_PIN,  "digitalInputPin");
        outputPin = gpio.provisionDigitalOutputPin(MockPin.DIGITAL_OUTPUT_PIN,  "digitalOutputPin");

        // create trigger
        trigger = new GpioPulseStateTrigger(outputPin, 200);

        // add trigger to input pin
        inputPin.addTrigger(trigger);
    }
<<<<<<< HEAD

    @AfterClass
    public static void teardown() {
=======
    
    @After 
    public void teardown() {
>>>>>>> 41b2b965
        // remove trigger
        inputPin.removeTrigger(trigger);
    }

    @Test
    public void testHasTrigger() {
        // verify that the input pin does have a trigger assigned
        assertFalse(inputPin.getTriggers().isEmpty());
    }


    @Test
    public void testTrigger() throws InterruptedException {
        provider.setMockState(MockPin.DIGITAL_INPUT_PIN, PinState.LOW);
        provider.setMockState(MockPin.DIGITAL_INPUT_PIN, PinState.HIGH);

        // wait before continuing test
        Thread.sleep(50);

        // verify that the output pin states is now high
        assertEquals(PinState.HIGH, outputPin.getState());

        // wait before continuing test
        Thread.sleep(200);

        // verify that the output pin states is now low
        assertEquals(PinState.LOW, outputPin.getState());
    }
}
<|MERGE_RESOLUTION|>--- conflicted
+++ resolved
@@ -50,15 +50,9 @@
     private static GpioPinDigitalInput inputPin;
     private static GpioPinDigitalOutput outputPin;
     private static GpioPulseStateTrigger trigger;
-<<<<<<< HEAD
 
-    @BeforeClass
-    public static void setup() {
-=======
-    
-    @Before 
+    @Before
     public void setup() {
->>>>>>> 41b2b965
         // create a mock gpio provider and controller
         provider = MockGpioFactory.getMockProvider();
         gpio = MockGpioFactory.getInstance();
@@ -73,15 +67,9 @@
         // add trigger to input pin
         inputPin.addTrigger(trigger);
     }
-<<<<<<< HEAD
 
-    @AfterClass
-    public static void teardown() {
-=======
-    
-    @After 
+    @After
     public void teardown() {
->>>>>>> 41b2b965
         // remove trigger
         inputPin.removeTrigger(trigger);
     }

package com.pi4j.io.gpio.test;

/*
 * #%L
 * **********************************************************************
 * ORGANIZATION  :  Pi4J
 * PROJECT       :  Pi4J :: Java Library (Core)
 * FILENAME      :  GpioPinDigitalOutputTests.java
 *
 * This file is part of the Pi4J project. More information about
 * this project can be found here:  http://www.pi4j.com/
 * **********************************************************************
 * %%
 * Copyright (C) 2012 - 2016 Pi4J
 * %%
 * This program is free software: you can redistribute it and/or modify
 * it under the terms of the GNU Lesser General Public License as
 * published by the Free Software Foundation, either version 3 of the
 * License, or (at your option) any later version.
 *
 * This program is distributed in the hope that it will be useful,
 * but WITHOUT ANY WARRANTY; without even the implied warranty of
 * MERCHANTABILITY or FITNESS FOR A PARTICULAR PURPOSE.  See the
 * GNU General Lesser Public License for more details.
 *
 * You should have received a copy of the GNU General Lesser Public
 * License along with this program.  If not, see
 * <http://www.gnu.org/licenses/lgpl-3.0.html>.
 * #L%
 */
import static org.junit.Assert.*;

import java.util.Collection;

import org.junit.Before;
import org.junit.Test;

import com.pi4j.io.gpio.GpioController;
import com.pi4j.io.gpio.GpioPin;
import com.pi4j.io.gpio.GpioPinDigitalOutput;
import com.pi4j.io.gpio.PinDirection;
import com.pi4j.io.gpio.PinMode;
import com.pi4j.io.gpio.PinState;
import com.pi4j.io.gpio.RaspiPin;
import com.pi4j.io.gpio.exception.GpioPinExistsException;
import com.pi4j.io.gpio.exception.InvalidPinException;
import com.pi4j.io.gpio.exception.UnsupportedPinModeException;

public class GpioPinDigitalOutputTests {

    private static GpioController gpio;
    private static GpioPinDigitalOutput pin;
<<<<<<< HEAD

    @BeforeClass
    public static void setup() {
=======
    
    @Before
    public void setup() {
>>>>>>> 41b2b965
        // create a mock gpio provider and controller
        gpio = MockGpioFactory.getInstance();

        // provision pin for testing
        pin = gpio.provisionDigitalOutputPin(MockPin.DIGITAL_OUTPUT_PIN,  "digitalOutputPin", PinState.LOW);
    }

    @Test
    public void testPinProvisioned()  {
        // make sure that pin is provisioned
        Collection<GpioPin> pins = gpio.getProvisionedPins();
        assertTrue(pins.contains(pin));
    }

    @Test(expected=GpioPinExistsException.class)
    public void testPinDuplicatePovisioning()  {
        // make sure that pin cannot be provisioned a second time
        gpio.provisionDigitalOutputPin(MockPin.DIGITAL_OUTPUT_PIN,  "digitalOutputPin", PinState.LOW);
    }

    @Test(expected=UnsupportedPinModeException.class)
    public void testPinInvalidModePovisioning() {
        // make sure that pin cannot be provisioned that does not support DIGITAL OUTPUT
        gpio.provisionDigitalOutputPin(MockPin.DIGITAL_INPUT_PIN,  "analogOutputPin");
    }

    @Test(expected=InvalidPinException.class)
    public void testInvalidPin() {
        // attempt to export a pin that is not supported by the GPIO provider
        pin.getProvider().export(RaspiPin.GPIO_01, PinMode.DIGITAL_OUTPUT);
    }

    @Test
    public void testPinProvider() {
        // verify pin provider
        assertTrue(pin.getProvider() instanceof MockGpioProvider);
    }

    @Test
    public void testPinExport() {
        // verify is exported
        assertTrue(pin.isExported());
    }

    @Test
    public void testPinInstance() {
        // verify pin instance
        assertEquals(MockPin.DIGITAL_OUTPUT_PIN, pin.getPin());
    }

    @Test
    public void testPinAddress() {
        // verify pin address
        assertEquals(MockPin.DIGITAL_OUTPUT_PIN.getAddress(), pin.getPin().getAddress());
    }

    @Test
    public void testPinName() {
        // verify pin name
        assertEquals("digitalOutputPin", pin.getName());
    }

    @Test
    public void testPinMode() {
        // verify pin mode
        assertEquals(PinMode.DIGITAL_OUTPUT, pin.getMode());
    }

    @Test
    public void testPinValidSupportedMode() {
        // verify valid pin mode
        assertTrue(pin.getPin().getSupportedPinModes().contains(PinMode.DIGITAL_OUTPUT));
    }

    @Test
    public void testPinInvalidSupportedMode() {
        // verify invalid pin mode
        assertFalse(pin.getPin().getSupportedPinModes().contains(PinMode.DIGITAL_INPUT));

        // verify invalid pin mode
        assertFalse(pin.getPin().getSupportedPinModes().contains(PinMode.ANALOG_OUTPUT));

        // verify invalid pin mode
        assertFalse(pin.getPin().getSupportedPinModes().contains(PinMode.ANALOG_INPUT));

        // verify invalid pin mode
        assertFalse(pin.getPin().getSupportedPinModes().contains(PinMode.PWM_OUTPUT));
    }

    @Test
    public void testPinDirection() {
        // verify pin direction
        assertEquals(PinDirection.OUT, pin.getMode().getDirection());
    }

    @Test
    public void testPinInitialState() {
        // verify pin initial state
        assertTrue(pin.isLow());
        assertEquals(PinState.LOW, pin.getState());
    }

    @Test
    public void testPinHiState() {
        pin.setState(PinState.HIGH);

        // verify pin hi state
        assertTrue(pin.isHigh());
        assertEquals(PinState.HIGH, pin.getState());
    }

    @Test
    public void testPinLowState() {
        pin.setState(PinState.LOW);

        // verify pin low state
        assertTrue(pin.isLow());
        assertEquals(PinState.LOW, pin.getState());
    }

    @Test
    public void testPinHiStateBoolean() {
        pin.setState(true);

        // verify pin hi state
        assertTrue(pin.isHigh());
        assertEquals(PinState.HIGH, pin.getState());
    }

    @Test
    public void testPinLowStateBoolean() {
        pin.setState(false);

        // verify pin low state
        assertTrue(pin.isLow());
        assertEquals(PinState.LOW, pin.getState());
    }

    @Test
    public void testPinHi() {
        pin.high();

        // verify pin hi state
        assertTrue(pin.isHigh());
        assertEquals(PinState.HIGH, pin.getState());
    }

    @Test
    public void testPinLow() {
        pin.low();

        // verify pin low state
        assertTrue(pin.isLow());
        assertEquals(PinState.LOW, pin.getState());
    }

    @Test
    public void testPinToggle() {
        // set known start state
        pin.low();

        // toggle hi
        pin.toggle();

        // verify pin hi state
        assertTrue(pin.isHigh());

        // toggle low
        pin.toggle();

        // verify pin low state
        assertTrue(pin.isLow());
    }

    @Test
    public void testPinPulse() throws InterruptedException {
        // set known start state
        pin.low();

        // pulse pin hi for 1/5 second
        pin.pulse(200, PinState.HIGH);

        // verify pin hi state
        assertTrue(pin.isHigh());

        // wait 1/2 second before continuing test
        Thread.sleep(500);

        // verify pin low state
        assertTrue(pin.isLow());
    }

    @Test
    public void testPinBlink() throws InterruptedException {
        // set known start state
        pin.low();

        // blink pin for 1 seconds with a blink rate of 1/5 second
        pin.blink(200, 1000, PinState.HIGH);

        // verify pin hi state
        assertTrue(pin.isHigh());

        // wait before continuing test
        Thread.sleep(250);

        // verify pin low state
        assertTrue(pin.isLow());

        // wait before continuing test
        Thread.sleep(250);

        // verify pin hi state
        assertTrue(pin.isHigh());

        // wait before continuing test
        Thread.sleep(250);

        // verify pin low state
        assertTrue(pin.isLow());

        // wait before continuing test
        Thread.sleep(500);

        // verify pin low state
        assertTrue(pin.isLow());
    }

    @Test
    public void testPinUnexport() {
        // unexport pin
        pin.unexport();

        // verify is not exported
        assertFalse(pin.isExported());
    }

    @Test
    public void testPinUnprovision()
    {
        // make sure that pin is provisioned before we start
        Collection<GpioPin> pins = gpio.getProvisionedPins();
        assertTrue(pins.contains(pin));

        // un-provision pin
        gpio.unprovisionPin(pin);

        // make sure that pin is no longer provisioned
        pins = gpio.getProvisionedPins();
        assertFalse(pins.contains(pin));
    }

}<|MERGE_RESOLUTION|>--- conflicted
+++ resolved
@@ -50,15 +50,9 @@
 
     private static GpioController gpio;
     private static GpioPinDigitalOutput pin;
-<<<<<<< HEAD
-
-    @BeforeClass
-    public static void setup() {
-=======
-    
+
     @Before
     public void setup() {
->>>>>>> 41b2b965
         // create a mock gpio provider and controller
         gpio = MockGpioFactory.getInstance();
 

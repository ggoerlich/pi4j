--- conflicted
+++ resolved
@@ -51,15 +51,9 @@
     private static GpioController gpio;
     private static GpioPinPwmOutput pin;
     private static int initialValue = 2;
-<<<<<<< HEAD
 
-    @BeforeClass
-    public static void setup() {
-=======
-    
     @Before
     public void setup() {
->>>>>>> 41b2b965
         // create a mock gpio provider and controller
         gpio = MockGpioFactory.getInstance();
 

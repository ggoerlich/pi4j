

/*
 * #%L
 * **********************************************************************
 * ORGANIZATION  :  Pi4J
 * PROJECT       :  Pi4J :: Java Examples
 * FILENAME      :  ADS1015DistanceSensorExample.java  
 * 
 * This file is part of the Pi4J project. More information about 
 * this project can be found here:  http://www.pi4j.com/
 * **********************************************************************
 * %%
 * Copyright (C) 2012 - 2015 Pi4J
 * %%
 * This program is free software: you can redistribute it and/or modify
 * it under the terms of the GNU Lesser General Public License as
 * published by the Free Software Foundation, either version 3 of the
 * License, or (at your option) any later version.
 * 
 * This program is distributed in the hope that it will be useful,
 * but WITHOUT ANY WARRANTY; without even the implied warranty of
 * MERCHANTABILITY or FITNESS FOR A PARTICULAR PURPOSE.  See the
 * GNU General Lesser Public License for more details.
 * 
 * You should have received a copy of the GNU General Lesser Public
 * License along with this program.  If not, see
 * <http://www.gnu.org/licenses/lgpl-3.0.html>.
 * #L%
 */


import java.io.IOException;
import java.text.DecimalFormat;

import com.pi4j.component.sensor.DistanceSensorChangeEvent;
import com.pi4j.component.sensor.DistanceSensorListener;
import com.pi4j.component.sensor.impl.DistanceSensorComponent;
import com.pi4j.gpio.extension.ads.ADS1015GpioProvider;
import com.pi4j.gpio.extension.ads.ADS1015Pin;
import com.pi4j.gpio.extension.ads.ADS1x15GpioProvider.ProgrammableGainAmplifierValue;
import com.pi4j.io.gpio.GpioController;
import com.pi4j.io.gpio.GpioFactory;
import com.pi4j.io.gpio.GpioPinAnalogInput;
import com.pi4j.io.i2c.I2CBus;
import com.pi4j.io.i2c.I2CFactory.UnsupportedBusNumberException;

/**
 * <p>
 * This example code demonstrates how to use the ADS1015 Pi4J GPIO interface
 * for analog input pins.
 * </p>
 *
 * @author Robert Savage
 */
public class ADS1015DistanceSensorExample {
<<<<<<< HEAD
    
    
    public static void main(String args[]) throws InterruptedException, UnsupportedBusNumberException, IOException {
        
=======


    public static void main(String args[]) throws InterruptedException, IOException {

>>>>>>> ccc0df1d
        System.out.println("<--Pi4J--> ADS1015 Distance Sensor Example ... started.");

        // number formatters
        final DecimalFormat df = new DecimalFormat("#.##");
        final DecimalFormat pdf = new DecimalFormat("###.#");

        // create gpio controller
        final GpioController gpio = GpioFactory.getInstance();

        // create custom ADS1015 GPIO provider
        final ADS1015GpioProvider gpioProvider = new ADS1015GpioProvider(I2CBus.BUS_1, ADS1015GpioProvider.ADS1015_ADDRESS_0x48);

        // provision gpio analog input pins from ADS1015
        final GpioPinAnalogInput distanceSensorPin = gpio.provisionAnalogInputPin(gpioProvider, ADS1015Pin.INPUT_A0, "DistanceSensor-A0");

        // ATTENTION !!
        // It is important to set the PGA (Programmable Gain Amplifier) for all analog input pins.
        // (You can optionally set each input to a different value)
        // You measured input voltage should never exceed this value!
        //
        // In my testing, I am using a Sharp IR Distance Sensor (GP2Y0A21YK0F) whose voltage never exceeds 3.3 VDC
        // (http://www.adafruit.com/products/164)
        //
        // PGA value PGA_4_096V is a 1:1 scaled input,
        // so the output values are in direct proportion to the detected voltage on the input pins
        gpioProvider.setProgrammableGainAmplifier(ProgrammableGainAmplifierValue.PGA_4_096V, ADS1015Pin.ALL);


        // Define a threshold value for each pin for analog value change events to be raised.
        // It is important to set this threshold high enough so that you don't overwhelm your program with change events for insignificant changes
        gpioProvider.setEventThreshold(150, ADS1015Pin.ALL);


        // Define the monitoring thread refresh interval (in milliseconds).
        // This governs the rate at which the monitoring thread will read input values from the ADC chip
        // (a value less than 50 ms is not permitted)
        gpioProvider.setMonitorInterval(100);

        // create a distance sensor based on an analog input pin
        DistanceSensorComponent distanceSensor = new DistanceSensorComponent(distanceSensorPin);

        // build a distance coordinates mapping (estimated distance at raw values)
        distanceSensor.addCalibrationCoordinate(21600, 13);
        distanceSensor.addCalibrationCoordinate(21500, 14);
        distanceSensor.addCalibrationCoordinate(21400, 15);
        distanceSensor.addCalibrationCoordinate(21200, 16);
        distanceSensor.addCalibrationCoordinate(21050, 17);
        distanceSensor.addCalibrationCoordinate(20900, 18);
        distanceSensor.addCalibrationCoordinate(20500, 19);
        distanceSensor.addCalibrationCoordinate(20000, 20);
        distanceSensor.addCalibrationCoordinate(15000, 30);
        distanceSensor.addCalibrationCoordinate(12000, 40);
        distanceSensor.addCalibrationCoordinate(9200,  50);
        distanceSensor.addCalibrationCoordinate(8200,  60);
        distanceSensor.addCalibrationCoordinate(6200,  70);
        distanceSensor.addCalibrationCoordinate(4200,  80);

        distanceSensor.addListener(new DistanceSensorListener()
        {
            @Override
            public void onDistanceChange(DistanceSensorChangeEvent event)
            {
                // RAW value
                double value = event.getRawValue();

                // Estimated distance
                double distance =  event.getDistance();

                // percentage
                double percent =  ((value * 100) / ADS1015GpioProvider.ADS1015_RANGE_MAX_VALUE);

                // approximate voltage ( *scaled based on PGA setting )
                double voltage = gpioProvider.getProgrammableGainAmplifier(distanceSensorPin).getVoltage() * (percent/100);

                // display output
                System.out.println("\r DISTANCE=" + df.format(distance) + "cm : VOLTS=" + df.format(voltage) + "  | PERCENT=" + pdf.format(percent) + "% | RAW=" + value);

            }
        });

        // keep program running for 10 minutes
        Thread.sleep(600000);

        // stop all GPIO activity/threads by shutting down the GPIO controller
        // (this method will forcefully shutdown all GPIO monitoring threads and scheduled tasks)
        gpio.shutdown();

        System.out.println("Exiting ADS1015DistanceSensorExample");
    }
}

<|MERGE_RESOLUTION|>--- conflicted
+++ resolved
@@ -54,17 +54,10 @@
  * @author Robert Savage
  */
 public class ADS1015DistanceSensorExample {
-<<<<<<< HEAD
     
     
     public static void main(String args[]) throws InterruptedException, UnsupportedBusNumberException, IOException {
         
-=======
-
-
-    public static void main(String args[]) throws InterruptedException, IOException {
-
->>>>>>> ccc0df1d
         System.out.println("<--Pi4J--> ADS1015 Distance Sensor Example ... started.");
 
         // number formatters

            ------
            Home
            ------
            ------
             YYYY-MM-DD
            ------

Welcome to Pi4J!

  This project is intended to provide a friendly object-oriented I/O API and implementation libraries for Java
  Programmers to access the full I/O capabilities of the Raspberry Pi platform.
  This project abstracts the low-level native integration and interrupt monitoring to enable Java programmers to focus
  on implementing their application business logic.

* News / Announcements

  [2015-04-18]

  Version 1.0 has been released and is now available for download. ({{{./download.html}Downloads}} | {{{./install.html}Installation}})

<<<<<<< HEAD
  The RELEASE CANDIDATE for Version 1.0 is now available.  Please report any defects/bugs that you find in
  the release candidate builds via {{{https://github.com/Pi4J/pi4j/issues}GitHub}}.  No new features or enhancements
  will be added to the release candidate version, only bug fixes.  Further enhancements and features will now be
  contributed in the 1.1-SNAPSHOT builds.  (The release candidate codebase is now maintained in the 'master' branch.)\

  The 1.1-SNAPSHOT build includes a completely overhauled Serial communication implementation and API.
  Thus please note that to add these enhancements some APIs required breaking changes where they may no longer be
  backwards compatible with prior versions.  (This development codebase is now maintained in the 'develop' branch.)
=======
  Please note that with this release the project has changed licensing from the Apache Software License, Version 2 to
  the GNU LGPL license, Version 3.0.  This change was necessary because the Pi4J release binaries are embedding the
  WiringPi project (Pi4J now statically compiles against the WiringPi library) which is under GNU LGPL licensing.
  Per the terms of Apache licensing, the licensed project cannot include components under LGPL licensing.
  (<http://www.apache.org/legal/resolved.html>)

  New development and bug fixes will now be provided via the 1.1-SNAPSHOT builds and the latest development codebase
  is now maintained in the '{{{https://github.com/Pi4J/pi4j/tree/develop}develop}}' branch.

  In addtition to maintenance and bug fixes, the 1.1-SNAPSHOT build also includes a completely overhauled Serial
  communication API and implementation.  Please note that to add these serial API enhancements some APIs required
  breaking changes where they may no longer be backwards compatible with prior versions.
>>>>>>> 6c2508d8

* Project Status
  
  Please note that this project is continually under development but has been very stable for well over a year.  The
  functionality is very stable but improvements and bug fixes are continually committed into the '{{{https://github.com/Pi4J/pi4j/tree/develop}develop}}' branch in
  the Pi4J GitHub repository and SNAPSHOT builds are published in the {{{./download.html#Maven_Repository}Sonatype OSS repository}}.
  
  You are welcome to start using and integrating this library in your project.  Please provide any feedback good, bad
  or ugly.  <(Well maybe keep the ugly feedback to a minimum.)>
  
  Visit the {{{./download.html}Downloads}} page to download the latest Pi4J library builds.

* Supported Hardware

  * {{{./pins/model-a-rev2.html}Raspberry Pi - Model A}}

  * {{{./pins/model-b-rev1.html}Raspberry Pi - Model B (Revision 1)}}

  * {{{./pins/model-b-rev2.html}Raspberry Pi - Model B (Revision 2)}}

  * {{{./pins/model-a-plus.html}Raspberry Pi - Model A+}}

  * {{{./pins/model-b-plus.html}Raspberry Pi - Model B+}}

  * {{{./pins/model-cm-rev1.html}Raspberry Pi - Compute Module}}

  * {{{./pins/model-2b-rev1.html}Raspberry Pi 2 - Model B}}


* Features

  * Export & unexport GPIO pins
   
  * Configure GPIO pin direction
   
  * Configure GPIO pin edge detection
   
  * Control/write GPIO pin states 
    
  * Pulse GPIO pin state
   
  * Read GPIO pin states
  
  * Listen for GPIO pin state changes (interrupt-based; not polling)
  
  * Automatically set GPIO states on program termination (GPIO shutdown)
      
  * Triggers for automation based on pin state changes
  
  * Send & receive data via RS232 serial communication 

  * I2C Communication 

  * SPI Communication 

  * Extensible GPIO Provider interface to add GPIO capacity via expansion boards     
  
  * Access system information and network information from the Raspberry Pi   
          
  * Wrapper classes for direct access to WiringPi Library from Java
  
* Getting Started

  The simplest method to install Pi4J on your RaspberryPi is to execute the following command directly on your RaspberryPi.\
  <<<curl -s get.pi4j.com | sudo bash>>>

  To get started using the Pi4J library, please see the following pages:

  * {{{./install.html}Installation}}

  * {{{./usage.html}Usage}}

* Examples

  Review each of the following examples to explore the functionality provided by the Pi4j library.
  
  * {{{./example/control.html}Control GPIO}}
    
  * {{{./example/listener.html}Listen for GPIO Events}}
    
  * {{{./example/shutdown.html}Shutdown GPIO}}
    
  * {{{./example/trigger.html}Trigger GPIO on Events}}
    
  * {{{./example/serial.html}Serial Communication}}
  
  * {{{./example/system-info.html}System/Network Information}}  
<|MERGE_RESOLUTION|>--- conflicted
+++ resolved
@@ -18,16 +18,6 @@
 
   Version 1.0 has been released and is now available for download. ({{{./download.html}Downloads}} | {{{./install.html}Installation}})
 
-<<<<<<< HEAD
-  The RELEASE CANDIDATE for Version 1.0 is now available.  Please report any defects/bugs that you find in
-  the release candidate builds via {{{https://github.com/Pi4J/pi4j/issues}GitHub}}.  No new features or enhancements
-  will be added to the release candidate version, only bug fixes.  Further enhancements and features will now be
-  contributed in the 1.1-SNAPSHOT builds.  (The release candidate codebase is now maintained in the 'master' branch.)\
-
-  The 1.1-SNAPSHOT build includes a completely overhauled Serial communication implementation and API.
-  Thus please note that to add these enhancements some APIs required breaking changes where they may no longer be
-  backwards compatible with prior versions.  (This development codebase is now maintained in the 'develop' branch.)
-=======
   Please note that with this release the project has changed licensing from the Apache Software License, Version 2 to
   the GNU LGPL license, Version 3.0.  This change was necessary because the Pi4J release binaries are embedding the
   WiringPi project (Pi4J now statically compiles against the WiringPi library) which is under GNU LGPL licensing.
@@ -40,7 +30,6 @@
   In addtition to maintenance and bug fixes, the 1.1-SNAPSHOT build also includes a completely overhauled Serial
   communication API and implementation.  Please note that to add these serial API enhancements some APIs required
   breaking changes where they may no longer be backwards compatible with prior versions.
->>>>>>> 6c2508d8
 
 * Project Status
   

--- conflicted
+++ resolved
@@ -41,10 +41,7 @@
 			<item name="Listen for GPIO Events" href="example/listener.html" />
 			<item name="Trigger GPIO on Events" href="example/trigger.html" />
 			<item name="Serial Communication" href="example/serial.html" />
-<<<<<<< HEAD
 			<item name="System/Network Information" href="example/system-info.html" />
-=======
->>>>>>> 6fd7bc62
 		</menu>
 		<menu ref="reports" />
 	</body>
